from flax import linen as nn
from flax.linen import initializers
from jax import Array


class Encoder(nn.Module):
    input_dim: int
    latent_dim: int
    widths: list
<<<<<<< HEAD
    activation: str = 'sigmoid'
    weight_initializer: str = 'xavier_uniform'
    bias_initializer: str = 'constant'

    def setup(self):
        self.activation_fn = getattr(nn, self.activation)
        self.weight_initializer_fn = getattr(initializers, self.weight_initializer)()
        self.bias_initializer_fn = getattr(initializers, self.bias_initializer)(0)
=======
    activation: str = 'tanh'
    initializer: str = 'glorot_uniform'

    def setup(self):
        self.activation_fn = getattr(nn, self.activation)
        self.initializer_fn = getattr(initializers, self.initializer)()
        self.bias_initializer_fn = initializers.zeros
>>>>>>> acc41009

    @nn.compact
    def __call__(self, x: Array):
        for width in self.widths:
<<<<<<< HEAD
            x = nn.Dense(width, kernel_init=self.weight_initializer_fn, bias_init = self.bias_initializer_fn)(x)
            x = self.activation_fn(x)
        z = nn.Dense(self.latent_dim, kernel_init=self.weight_initializer_fn, bias_init = self.bias_initializer_fn)(x)
=======
            x = nn.Dense(width, kernel_init=self.initializer_fn,
                         bias_init=self.bias_initializer_fn)(x)
            x = self.activation_fn(x)
        z = nn.Dense(self.latent_dim, kernel_init=self.initializer_fn,
                     bias_init=self.bias_initializer_fn)(x)
>>>>>>> acc41009
        return z


class Decoder(nn.Module):
    input_dim: int
    latent_dim: int
    widths: list
<<<<<<< HEAD
    activation: str = 'sigmoid'
    weight_initializer: str = 'xavier_uniform'
    bias_initializer: str = 'constant'

    def setup(self):
        self.activation_fn = getattr(nn, self.activation)
        self.weight_initializer_fn = getattr(initializers, self.weight_initializer)()
        self.bias_initializer_fn = getattr(initializers, self.bias_initializer)(0)
=======
    activation: str = 'tanh'
    initializer: str = 'glorot_uniform'

    def setup(self):
        self.activation_fn = getattr(nn, self.activation)
        self.initializer_fn = getattr(initializers, self.initializer)()
        self.bias_initializer_fn = initializers.zeros
>>>>>>> acc41009

    @nn.compact
    def __call__(self, z):
        for width in reversed(self.widths):
<<<<<<< HEAD
            z = nn.Dense(width, kernel_init=self.weight_initializer_fn, bias_init = self.bias_initializer_fn)(z)
            z = self.activation_fn(z)
        x_decode = nn.Dense(self.input_dim, kernel_init=self.weight_initializer_fn, bias_init = self.bias_initializer_fn)(z)
=======
            z = nn.Dense(width, kernel_init=self.initializer_fn,
                         bias_init=self.bias_initializer_fn)(z)
            z = self.activation_fn(z)
        x_decode = nn.Dense(self.input_dim, kernel_init=self.initializer_fn,
                            bias_init=self.bias_initializer_fn)(z)
>>>>>>> acc41009
        return x_decode


class Autoencoder(nn.Module):
    input_dim: int
    latent_dim: int
    lib_size: int
    widths: list
    encoder: Encoder
    decoder: Decoder
    train: bool = True

    def setup(self):
<<<<<<< HEAD
        ### Initialize the SINDy coefficients
=======
>>>>>>> acc41009
        self.sindy_coefficients = self.param(
            "sindy_coefficients",
            nn.initializers.constant(1.0),
            (self.lib_size, self.latent_dim),
        )

    def __call__(self, x):
        z = self.encoder(x)
        x_hat = self.decoder(z)
        return z, x_hat


if __name__ == "__main__":
    from jax import random, tree_map
    import jax.numpy as jnp
    from flax.core.frozen_dict import freeze, FrozenDict
    import numpy as np

    key = random.PRNGKey(0)
    input_dim = 128
    latent_dim = 2
    lib_size = 3
    widths = [60, 40, 20]
    x = jnp.ones((1, input_dim))
    encoder = Encoder(input_dim, latent_dim, widths)
    decoder = Decoder(input_dim, latent_dim, widths)
    model = Autoencoder(input_dim, latent_dim, lib_size,
                        widths, encoder, decoder)

    # Split the key for consistent initialization
    key1, key2 = random.split(key)
    params = model.init(key1, x)
    z, x_hat = model.apply(params, x)
    print(z.shape, x_hat.shape)
    print(type(params))
    print(tree_map(jnp.shape, params))
    print("=================================================")
    encoder_params = {"params": params["params"]["encoder"]}
    print(tree_map(jnp.shape, encoder_params))
    print(type(encoder_params))
    z = model.encoder.apply(encoder_params, x)
    print(z)<|MERGE_RESOLUTION|>--- conflicted
+++ resolved
@@ -7,7 +7,6 @@
     input_dim: int
     latent_dim: int
     widths: list
-<<<<<<< HEAD
     activation: str = 'sigmoid'
     weight_initializer: str = 'xavier_uniform'
     bias_initializer: str = 'constant'
@@ -16,30 +15,13 @@
         self.activation_fn = getattr(nn, self.activation)
         self.weight_initializer_fn = getattr(initializers, self.weight_initializer)()
         self.bias_initializer_fn = getattr(initializers, self.bias_initializer)(0)
-=======
-    activation: str = 'tanh'
-    initializer: str = 'glorot_uniform'
-
-    def setup(self):
-        self.activation_fn = getattr(nn, self.activation)
-        self.initializer_fn = getattr(initializers, self.initializer)()
-        self.bias_initializer_fn = initializers.zeros
->>>>>>> acc41009
 
     @nn.compact
     def __call__(self, x: Array):
         for width in self.widths:
-<<<<<<< HEAD
             x = nn.Dense(width, kernel_init=self.weight_initializer_fn, bias_init = self.bias_initializer_fn)(x)
             x = self.activation_fn(x)
         z = nn.Dense(self.latent_dim, kernel_init=self.weight_initializer_fn, bias_init = self.bias_initializer_fn)(x)
-=======
-            x = nn.Dense(width, kernel_init=self.initializer_fn,
-                         bias_init=self.bias_initializer_fn)(x)
-            x = self.activation_fn(x)
-        z = nn.Dense(self.latent_dim, kernel_init=self.initializer_fn,
-                     bias_init=self.bias_initializer_fn)(x)
->>>>>>> acc41009
         return z
 
 
@@ -47,7 +29,6 @@
     input_dim: int
     latent_dim: int
     widths: list
-<<<<<<< HEAD
     activation: str = 'sigmoid'
     weight_initializer: str = 'xavier_uniform'
     bias_initializer: str = 'constant'
@@ -56,30 +37,13 @@
         self.activation_fn = getattr(nn, self.activation)
         self.weight_initializer_fn = getattr(initializers, self.weight_initializer)()
         self.bias_initializer_fn = getattr(initializers, self.bias_initializer)(0)
-=======
-    activation: str = 'tanh'
-    initializer: str = 'glorot_uniform'
-
-    def setup(self):
-        self.activation_fn = getattr(nn, self.activation)
-        self.initializer_fn = getattr(initializers, self.initializer)()
-        self.bias_initializer_fn = initializers.zeros
->>>>>>> acc41009
 
     @nn.compact
     def __call__(self, z):
         for width in reversed(self.widths):
-<<<<<<< HEAD
             z = nn.Dense(width, kernel_init=self.weight_initializer_fn, bias_init = self.bias_initializer_fn)(z)
             z = self.activation_fn(z)
         x_decode = nn.Dense(self.input_dim, kernel_init=self.weight_initializer_fn, bias_init = self.bias_initializer_fn)(z)
-=======
-            z = nn.Dense(width, kernel_init=self.initializer_fn,
-                         bias_init=self.bias_initializer_fn)(z)
-            z = self.activation_fn(z)
-        x_decode = nn.Dense(self.input_dim, kernel_init=self.initializer_fn,
-                            bias_init=self.bias_initializer_fn)(z)
->>>>>>> acc41009
         return x_decode
 
 
@@ -93,10 +57,7 @@
     train: bool = True
 
     def setup(self):
-<<<<<<< HEAD
         ### Initialize the SINDy coefficients
-=======
->>>>>>> acc41009
         self.sindy_coefficients = self.param(
             "sindy_coefficients",
             nn.initializers.constant(1.0),
